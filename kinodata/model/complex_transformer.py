from functools import partial
from typing import List, Optional, Tuple
import torch
from torch import Tensor
from torch.nn import (
    ModuleList,
    Embedding,
    Sequential,
    Linear,
    Module,
    Parameter,
    Dropout,
    BatchNorm1d,
)
from torch_geometric.data import HeteroData
from torch_geometric.nn.norm import GraphNorm
from torch_geometric.nn.aggr import SoftmaxAggregation
from torch_geometric.utils import coalesce
from torch_cluster import knn_graph

from kinodata.configuration import Config

from ..types import NodeEmbedding, NodeType, RelationType, MASK_RESIDUE_KEY
from .shared.dist_embedding import GaussianDistEmbedding
from .sparse_transformer import SPAB
from .regression import RegressionModel
from .resolve import resolve_act
from ..data.featurization.atoms import AtomFeatures
from ..data.featurization.bonds import NUM_BOND_TYPES

OptTensor = Optional[Tensor]


def FF(din, dout, act):
    return Sequential(Linear(din, dout), act)


class InteractionModule(Module):
    hidden_channels: int

    def __init__(
        self, hidden_channels: int, act: str = "none", bias: bool = False
    ) -> None:
        super().__init__()
        self.hidden_channels = hidden_channels
        self.act = resolve_act(act)
        self.bias = Parameter(torch.zeros(self.hidden_channels), requires_grad=bias)

    def out(self, edge_repr: Tensor) -> Tensor:
        return self.act(edge_repr + self.bias)

    def interactions(self, data: HeteroData) -> Tuple[Tensor, OptTensor, OptTensor]: ...

    def process_attr(self, edge_attr: Tensor) -> Tensor: ...

    def process_weight(self, edge_weight: Tensor) -> Tensor: ...

    def forward(self, data: HeteroData) -> Tuple[Tensor, Tensor]:
        edge_index, edge_attr, edge_weight = self.interactions(data)
        device = [x.device for x in (edge_attr, edge_weight) if x is not None][0]
        edge_repr = torch.zeros(edge_index.size(1), self.hidden_channels, device=device)
        if edge_attr is not None:
            edge_repr = edge_repr + self.process_attr(edge_attr)
        if edge_weight is not None:
            edge_repr = edge_repr + self.process_weight(edge_weight)
        return edge_index, self.out(edge_repr)


class CovalentInteractions(InteractionModule):
    def __init__(
        self,
        hidden_channels: int,
        act: str = "none",
        bias: bool = False,
        node_type: str = None,
        edge_size: int = NUM_BOND_TYPES,
    ) -> None:
        super().__init__(hidden_channels, act, bias)
        assert node_type is not None
        self.node_type = node_type
        self.lin = Linear(edge_size, hidden_channels)

    def interactions(self, data: HeteroData) -> Tuple[Tensor, OptTensor, OptTensor]:
        edge_store = data[self.node_type, RelationType.Covalent, self.node_type]
        return edge_store.edge_index, edge_store.edge_attr, None

    def process_attr(self, edge_attr: Tensor) -> Tensor:
        return self.lin(edge_attr.float())


class StructuralInteractions(InteractionModule):
    def __init__(
        self,
        hidden_channels: int,
        act: str = "none",
        bias: bool = False,
        interaction_radius: float = 8.0,
        max_num_neighbors: int = 16,
        rbf_size: int = None,
        mask_pl_edges: bool = False,
    ) -> None:
        super().__init__(hidden_channels, act, bias)
        self.interaction_radius = interaction_radius
        self.max_num_neighbors = max_num_neighbors
        self.rbf_size = rbf_size if rbf_size else hidden_channels
        self.mask_pl_edges = mask_pl_edges
        self.distance_embedding = GaussianDistEmbedding(rbf_size, interaction_radius)
        self.lin = Linear(rbf_size, hidden_channels, bias=False)

        self.hacky_mask = None

    def interactions(self, data: HeteroData) -> Tuple[Tensor, OptTensor, OptTensor]:
        self.hacky_mask = None
        pos = data[NodeType.Complex].pos
        batch = data[NodeType.Complex].batch
        edge_index = knn_graph(pos, self.max_num_neighbors + 1, batch, loop=True)
        distances = (pos[edge_index[0]] - pos[edge_index[1]]).pow(2).sum(dim=1).sqrt()
        mask = distances <= self.interaction_radius
        edge_index = edge_index[:, mask]
        distances = distances[mask]
        row, col = edge_index
        node_store = data[NodeType.Complex]

        # masking
        if MASK_RESIDUE_KEY in node_store:
            is_part_of_masked_residue = node_store[MASK_RESIDUE_KEY].squeeze()
            is_ligand_atom = (~node_store.is_pocket_atom).squeeze()
            is_pl_edge_at_masked_residue = torch.logical_or(
                torch.logical_and(is_part_of_masked_residue[row], is_ligand_atom[col]),
                torch.logical_and(is_ligand_atom[row], is_part_of_masked_residue[col]),
            )
            self.hacky_mask = ~is_pl_edge_at_masked_residue
        elif self.mask_pl_edges:
            is_pl_egde = torch.logical_xor(
                node_store.is_pocket_atom[row].squeeze(),
                node_store.is_pocket_atom[col].squeeze(),
            )
            self.hacky_mask = ~is_pl_egde

        if self.hacky_mask is not None:
            edge_index = edge_index.T[self.hacky_mask].T
            distances = distances[self.hacky_mask]
        return edge_index, None, distances

    def process_weight(self, edge_weight: Tensor) -> Tensor:
        return self.distance_embedding(edge_weight)


class CombinedInteractions(Module):
    def __init__(self, interactions: List[InteractionModule], act: str) -> None:
        super().__init__()
        self.interactions = ModuleList(interactions)
        self.act = resolve_act(act)
        assert (
            len(set([intr.hidden_channels for intr in interactions])) == 1
        ), "Interactions should not map edge representation to different number of hidden channels."
        self.bias = Parameter(torch.zeros(interactions[0].hidden_channels))

    def forward(self, data: HeteroData) -> Tuple[Tensor, Tensor]:
        edge_indices, edge_reprs = zip(*[intr(data) for intr in self.interactions])
        edge_index, edge_repr = coalesce(
            torch.cat(edge_indices, 1), torch.cat(edge_reprs, 0), reduce="add"
        )
        return edge_index, self.act(edge_repr + self.bias)


class ComplexTransformer(RegressionModel):
    def __init__(
        self,
        config: Config,
        hidden_channels: int = 256,
        num_heads: int = 8,
        num_attention_blocks: int = 3,
        interaction_radius: float = 5,
        max_num_neighbors: int = 16,
        act: str = "silu",
        max_atomic_number: int = 100,
        atom_attr_size: int = AtomFeatures.size,
        ln1: bool = True,
        ln2: bool = False,
        ln3: bool = True,
        graph_norm: bool = True,
        decoder_hidden_layers: int = 1,
        interaction_modes: List[str] = [],
        dropout: float = 0.1,
        mask_pl_edges: bool = False,
        edge_size: int = NUM_BOND_TYPES,
    ) -> None:
        super().__init__(config)
        self.act = resolve_act(act)
        self.d_cut = interaction_radius
        self.max_num_neighbors = max_num_neighbors
        intr_bias = len(interaction_modes) == 1
        intr = []
        for mode in interaction_modes:
            if mode == "covalent":
                module = CovalentInteractions(
<<<<<<< HEAD
                    hidden_channels,
                    act,
                    intr_bias,
                    config["node_types"][0],
                    edge_size=edge_size,
=======
                    hidden_channels, act, intr_bias, NodeType.Complex
>>>>>>> 69d3bbc6
                )
            elif mode == "structural":
                module = StructuralInteractions(
                    hidden_channels,
                    act,
                    intr_bias,
                    interaction_radius,
                    max_num_neighbors,
                    hidden_channels,
                    mask_pl_edges,
                )
            else:
                raise ValueError(mode)
            intr.append(module)
        if len(intr) > 1:
            self.interaction_module = CombinedInteractions(intr, act)
        else:
            self.interaction_module = intr[0]

        self.atomic_num_embedding = Embedding(max_atomic_number, hidden_channels)
        self.lin_atom_features = Linear(atom_attr_size, hidden_channels)
        self.attention_blocks = ModuleList(
            [
                SPAB(hidden_channels, num_heads, self.act, ln1, ln2, ln3)
                for _ in range(num_attention_blocks)
            ]
        )
        if graph_norm:
            self.norm_layers = ModuleList(
                [GraphNorm(hidden_channels) for _ in range(num_attention_blocks)]
            )
        else:
            self.norm_layers = [lambda x, b: x] * num_attention_blocks
        self.aggr = SoftmaxAggregation(learn=True, channels=hidden_channels)
        self.out = Sequential(
            *(
                [Dropout(dropout), BatchNorm1d(hidden_channels)]
                + [
                    FF(hidden_channels, hidden_channels, self.act)
                    for _ in range(decoder_hidden_layers)
                ]
                + [Linear(hidden_channels, 1)]
            )
        )

    def initial_embed_nodes(self, data: HeteroData) -> Tensor:
        node_store = data[NodeType.Complex]
        node_repr = self.act(
            self.atomic_num_embedding(node_store.z)
            + self.lin_atom_features(node_store.x)
        )
        return node_repr

    def initial_embed_edges(self, data: HeteroData):
        edge_index, edge_repr = self.interaction_module(data)
        return edge_index, edge_repr

    def forward(self, data: HeteroData) -> Tensor:
        node_store = data[NodeType.Complex]
        node_repr = self.initial_embed_nodes(data)
        edge_index, edge_repr = self.initial_embed_edges(data)
        for sparse_attention_block, norm in zip(
            self.attention_blocks, self.norm_layers
        ):
            node_repr, edge_repr = sparse_attention_block(
                node_repr, edge_repr, edge_index
            )
            node_repr = norm(node_repr, node_store.batch)

        graph_repr = self.aggr(node_repr, node_store.batch)
        return self.out(graph_repr)


def make_model(config: Config):
    cls = partial(ComplexTransformer, config)
    return config.init(cls)<|MERGE_RESOLUTION|>--- conflicted
+++ resolved
@@ -195,15 +195,11 @@
         for mode in interaction_modes:
             if mode == "covalent":
                 module = CovalentInteractions(
-<<<<<<< HEAD
                     hidden_channels,
                     act,
                     intr_bias,
-                    config["node_types"][0],
+                    NodeType.Complex,
                     edge_size=edge_size,
-=======
-                    hidden_channels, act, intr_bias, NodeType.Complex
->>>>>>> 69d3bbc6
                 )
             elif mode == "structural":
                 module = StructuralInteractions(
