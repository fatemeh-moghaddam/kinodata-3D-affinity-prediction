from pathlib import Path
import sys
import os

sys.path.append(".")

import wandb
import pytorch_lightning as pl
from pytorch_lightning.loggers.wandb import WandbLogger

from kinodata.data.dataset import KinodataDocked
from kinodata.data.data_module import make_data_module
from kinodata.transform import AddDistancesAndInteractions
from kinodata.model.model import Model

import yaml


def train(config):
    logger = WandbLogger(log_model=True)

    dataset = KinodataDocked(
        transform=AddDistancesAndInteractions(radius=config.interaction_radius)
    )
    node_types, edge_types = dataset[0].metadata()
    mp_kwargs = {
        "rbf_size": config.rbf_size,
        "interaction_radius": config.rbf_size,
        "reduce": config.mp_reduce,
    }
    model = Model(
        node_types=node_types,
        edge_types=edge_types,
        hidden_channels=config.hidden_channels,
        num_mp_layers=config.num_mp_layers,
        act=config.act,
        lr=config.lr,
        batch_size=config.batch_size,
        weight_decay=config.weight_decay,
        mp_type=config.mp_type,
        loss_type=config.loss_type,
        mp_kwargs=mp_kwargs,
    )

    data_module = make_data_module(
        dataset=dataset,
        batch_size=config.batch_size,
        num_workers=config.num_workers,
        train_size=0.8,
        val_size=0.1,
        test_size=0.1,
        seed=420,
        log_seed=True,
    )

    # logger.watch(model)

    trainer = pl.Trainer(
        logger=logger,
        auto_select_gpus=True,
        max_epochs=config.epochs,
        accelerator=config.accelerator,
        accumulate_grad_batches=config.accumulate_grad_batches,
    )

    trainer.fit(model, datamodule=data_module)


default_config = dict(
<<<<<<< HEAD
    batch_size=16,
    accumulate_grad_batches=4,
    num_mp_layers=4,
    hidden_channels=4,
    lr=3e-4,
=======
    batch_size=32,
    accumulate_grad_batches=2,
    num_mp_layers=6,
    hidden_channels=64,
    lr=1e-4,
>>>>>>> b9493264
    act="silu",
    weight_decay=1e-5,
    interaction_radius=5.0,
    epochs=100,
    num_workers=16,
    mp_type="rbf",
    mp_reduce="sum",
    rbf_size=64,
    accelerator="cpu",
    loss_type="mse",
)


if __name__ == "__main__":
    wandb.init(config=default_config, project="kinodata-docked-rescore")
    train(wandb.config)<|MERGE_RESOLUTION|>--- conflicted
+++ resolved
@@ -67,19 +67,11 @@
 
 
 default_config = dict(
-<<<<<<< HEAD
     batch_size=16,
     accumulate_grad_batches=4,
     num_mp_layers=4,
     hidden_channels=4,
     lr=3e-4,
-=======
-    batch_size=32,
-    accumulate_grad_batches=2,
-    num_mp_layers=6,
-    hidden_channels=64,
-    lr=1e-4,
->>>>>>> b9493264
     act="silu",
     weight_decay=1e-5,
     interaction_radius=5.0,
