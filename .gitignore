# i dont even know
conda_hack.py

<<<<<<< HEAD
# fast prototyping in notebooks
dev.ipynb
=======
timecapsule
>>>>>>> 69d3bbc6

# raw kinodata
/data
/surface_data
residue_attr/
__data/

# wandb / pl logs and artifacts
lightning_logs
wandb
artifacts
notebooks
models

# condor logs
condor/*.log
condor/*.json
condor/*.out
condor/*.err

# local config files
*_local.yaml

# wandb api key
wandb_api_key

# Byte-compiled / optimized / DLL files
__pycache__/
*.py[cod]
*$py.class

# C extensions
*.so

# Distribution / packaging
.Python
build/
develop-eggs/
dist/
downloads/
eggs/
.eggs/
lib/
lib64/
parts/
sdist/
var/
wheels/
pip-wheel-metadata/
share/python-wheels/
*.egg-info/
.installed.cfg
*.egg
MANIFEST

# PyInstaller
#  Usually these files are written by a python script from a template
#  before PyInstaller builds the exe, so as to inject date/other infos into it.
*.manifest
*.spec

# Installer logs
pip-log.txt
pip-delete-this-directory.txt

# Unit test / coverage reports
htmlcov/
.tox/
.nox/
.coverage
.coverage.*
.cache
nosetests.xml
coverage.xml
*.cover
*.py,cover
.hypothesis/
.pytest_cache/

# Translations
*.mo
*.pot

# Django stuff:
*.log
local_settings.py
db.sqlite3
db.sqlite3-journal

# Flask stuff:
instance/
.webassets-cache

# Scrapy stuff:
.scrapy

# Sphinx documentation
docs/_build/

# PyBuilder
target/

# Jupyter Notebook
.ipynb_checkpoints

# IPython
profile_default/
ipython_config.py

# pyenv
.python-version

# pipenv
#   According to pypa/pipenv#598, it is recommended to include Pipfile.lock in version control.
#   However, in case of collaboration, if having platform-specific dependencies or dependencies
#   having no cross-platform support, pipenv may install dependencies that don't work, or not
#   install all needed dependencies.
#Pipfile.lock

# PEP 582; used by e.g. github.com/David-OConnor/pyflow
__pypackages__/

# Celery stuff
celerybeat-schedule
celerybeat.pid

# SageMath parsed files
*.sage.py

# Environments
.env
.venv
env/
venv/
ENV/
env.bak/
venv.bak/

# Spyder project settings
.spyderproject
.spyproject

# Rope project settings
.ropeproject

# mkdocs documentation
/site

# mypy
.mypy_cache/
.dmypy.json
dmypy.json

# Pyre type checker
.pyre/

.DS_Store
.vscode/<|MERGE_RESOLUTION|>--- conflicted
+++ resolved
@@ -1,12 +1,9 @@
 # i dont even know
 conda_hack.py
 
-<<<<<<< HEAD
 # fast prototyping in notebooks
 dev.ipynb
-=======
 timecapsule
->>>>>>> 69d3bbc6
 
 # raw kinodata
 /data
